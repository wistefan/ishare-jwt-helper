package main

import (
	"crypto/rsa"
	"io/ioutil"
	"os"
	"strings"
	"time"

	"github.com/golang-jwt/jwt"
	"github.com/google/uuid"
	log "github.com/sirupsen/logrus"
)

func main() {

	iShareClientID := os.Getenv("I_SHARE_CLIENT_ID")
	iShareIdpID := os.Getenv("I_SHARE_IDP_ID")
	if iShareClientID == "" {
		log.Error("No I_SHARE_CLIENT_ID provided")
		return
	}
	if iShareIdpID == "" {
		log.Error("No I_SHARE_IDP_ID provided")
		return
	}
	// the files are stored in folders namend by the clientId
	credentialsFolderPath := "/certificates"

	log.Info("CredentialsFolderPath: " + credentialsFolderPath)

	randomUuid, err := uuid.NewRandom()

	if err != nil {
		log.Warn("Was not able to generate a uuid.", err)
		return
	}

	// prepare token headers
	now := time.Now().Unix()
	jwtToken := jwt.NewWithClaims(jwt.SigningMethodRS256, jwt.MapClaims{
		"jti": randomUuid.String(),
		"iss": iShareClientID,
		"sub": iShareClientID,
		"aud": iShareIdpID,
		"iat": now,
		"exp": now + 30,
	})

	key, err := getSigningKey(credentialsFolderPath)
	if err != nil {
		log.Warn("Was not able to read the signing key.")
		return
	}
	if key == nil {
		log.Warn("Was not able to read a valid signing key.")
		return
	}

	cert, err := getEncodedCertificate(credentialsFolderPath)
	if err != nil {
		log.Warn("Was not able to read the certificate.")
		return
	}

	x5cCerts := cert
	jwtToken.Header["x5c"] = x5cCerts

	// sign the token
	signedToken, err := jwtToken.SignedString(key)
	if err != nil {
		log.Warn("Was not able to sign the jwt.", err)
		return
	}

	log.Infof("Token: %s", signedToken)
}

/**
* Read siging key from local filesystem
 */
func getSigningKey(credentialsFolderPath string) (key *rsa.PrivateKey, err error) {
	// read key file
	priv, err := readFile(credentialsFolderPath + "/key.pem")
	if err != nil {
		log.Warn("Was not able to read the key file. ", err)
		return key, err
	}

	// parse key file
	key, err = jwt.ParseRSAPrivateKeyFromPEM(priv)
	if err != nil {
		log.Warn("Was not able to parse the key.", err)
		return key, err
	}

	return key, err
}

/**
* Read and encode(base64) certificate from file system
 */
func getEncodedCertificate(credentialsFolderPath string) (encodedCert []string, err error) {
	// read certificate file and set it in the token header
	cert, err := readFile(credentialsFolderPath + "/certificate.pem")
	if err != nil {
		log.Warn("Was not able to read the certificateChain file.", err)
		return encodedCert, err
	}
<<<<<<< HEAD
	certString := strings.ReplaceAll(string(cert), "-----END CERTIFICATE-----", "")
	certArray := strings.Split(certString, "-----BEGIN CERTIFICATE-----")

	for i := range certArray {
		certArray[i] = strings.ReplaceAll(certArray[i], "-----BEGIN CERTIFICATE-----", "")
=======

	certString := strings.Trim(string(cert), "-----END CERTIFICATE-----")
	certArray := strings.Split(certString, "-----BEGIN CERTIFICATE-----")

	for i := range certArray {
		certArray[i] = strings.Trim(certArray[i], "-----BEGIN CERTIFICATE-----")
>>>>>>> 1878c816
	}

	return certArray, err
}

func getCertificateChain(credentialsFolderPath string) (encodedCert []string, err error) {
	// read certificate file and set it in the token header
	cert_ca, err := readFile(credentialsFolderPath + "/certificate_ca.pem")
	if err != nil {
		log.Warn("Was not able to read the certificateChain file.", err)
<<<<<<< HEAD
		return encodedCert, err
	}

	cert_intemediate, err := readFile(credentialsFolderPath + "/certificate_inter.pem")
	if err != nil {
		log.Warn("Was not able to read the certificateChain file.", err)
		return encodedCert, err
	}

	cert_cli, err := readFile(credentialsFolderPath + "/certificate_cli.pem")
	if err != nil {
		log.Warn("Was not able to read the certificateChain file.", err)
		return encodedCert, err
	}

=======
		return encodedCert, err
	}

	cert_intemediate, err := readFile(credentialsFolderPath + "/certificate_inter.pem")
	if err != nil {
		log.Warn("Was not able to read the certificateChain file.", err)
		return encodedCert, err
	}

	cert_cli, err := readFile(credentialsFolderPath + "/certificate_cli.pem")
	if err != nil {
		log.Warn("Was not able to read the certificateChain file.", err)
		return encodedCert, err
	}

>>>>>>> 1878c816
	return []string{string(cert_cli), string(cert_intemediate), string(cert_ca)}, err
}

func readFile(filename string) ([]byte, error) {
	return ioutil.ReadFile(filename)
}<|MERGE_RESOLUTION|>--- conflicted
+++ resolved
@@ -107,20 +107,11 @@
 		log.Warn("Was not able to read the certificateChain file.", err)
 		return encodedCert, err
 	}
-<<<<<<< HEAD
-	certString := strings.ReplaceAll(string(cert), "-----END CERTIFICATE-----", "")
-	certArray := strings.Split(certString, "-----BEGIN CERTIFICATE-----")
+	certString := strings.ReplaceAll(string(cert), "-----END CERTIFICATE-----\n", "")
+	certArray := strings.Split(certString, "-----BEGIN CERTIFICATE-----\n")
 
 	for i := range certArray {
-		certArray[i] = strings.ReplaceAll(certArray[i], "-----BEGIN CERTIFICATE-----", "")
-=======
-
-	certString := strings.Trim(string(cert), "-----END CERTIFICATE-----")
-	certArray := strings.Split(certString, "-----BEGIN CERTIFICATE-----")
-
-	for i := range certArray {
-		certArray[i] = strings.Trim(certArray[i], "-----BEGIN CERTIFICATE-----")
->>>>>>> 1878c816
+		certArray[i] = strings.ReplaceAll(certArray[i], "-----BEGIN CERTIFICATE-----\n", "")
 	}
 
 	return certArray, err
@@ -131,7 +122,6 @@
 	cert_ca, err := readFile(credentialsFolderPath + "/certificate_ca.pem")
 	if err != nil {
 		log.Warn("Was not able to read the certificateChain file.", err)
-<<<<<<< HEAD
 		return encodedCert, err
 	}
 
@@ -147,23 +137,6 @@
 		return encodedCert, err
 	}
 
-=======
-		return encodedCert, err
-	}
-
-	cert_intemediate, err := readFile(credentialsFolderPath + "/certificate_inter.pem")
-	if err != nil {
-		log.Warn("Was not able to read the certificateChain file.", err)
-		return encodedCert, err
-	}
-
-	cert_cli, err := readFile(credentialsFolderPath + "/certificate_cli.pem")
-	if err != nil {
-		log.Warn("Was not able to read the certificateChain file.", err)
-		return encodedCert, err
-	}
-
->>>>>>> 1878c816
 	return []string{string(cert_cli), string(cert_intemediate), string(cert_ca)}, err
 }
 
