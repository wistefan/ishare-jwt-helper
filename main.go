package main

import (
	"crypto/rsa"
	"io/ioutil"
	"os"
	"strings"
	"time"

	"github.com/golang-jwt/jwt"
	"github.com/google/uuid"
	log "github.com/sirupsen/logrus"
)

func main() {

	iShareClientID := os.Getenv("I_SHARE_CLIENT_ID")
	iShareIdpID := os.Getenv("I_SHARE_IDP_ID")
	if iShareClientID == "" {
		log.Error("No I_SHARE_CLIENT_ID provided")
		return
	}
	if iShareIdpID == "" {
		log.Error("No I_SHARE_IDP_ID provided")
		return
	}
	// the files are stored in folders namend by the clientId
	credentialsFolderPath := "/certificates"

	log.Info("CredentialsFolderPath: " + credentialsFolderPath)

	randomUuid, err := uuid.NewRandom()

	if err != nil {
		log.Warn("Was not able to generate a uuid.", err)
		return
	}

	// prepare token headers
	now := time.Now().Unix()
	jwtToken := jwt.NewWithClaims(jwt.SigningMethodRS256, jwt.MapClaims{
		"jti": randomUuid.String(),
		"iss": iShareClientID,
		"sub": iShareClientID,
		"aud": iShareIdpID,
		"iat": now,
		"exp": now + 30,
	})

	key, err := getSigningKey(credentialsFolderPath)
	if err != nil {
		log.Warn("Was not able to read the signing key.")
		return
	}
	if key == nil {
		log.Warn("Was not able to read a valid signing key.")
		return
	}

	cert, err := getEncodedCertificate(credentialsFolderPath)
	if err != nil {
		log.Warn("Was not able to read the certificate.")
		return
	}

	x5cCerts := cert
	jwtToken.Header["x5c"] = x5cCerts

	// sign the token
	signedToken, err := jwtToken.SignedString(key)
	if err != nil {
		log.Warn("Was not able to sign the jwt.", err)
		return
	}

	log.Infof("Token: %s", signedToken)
}

/**
* Read siging key from local filesystem
 */
func getSigningKey(credentialsFolderPath string) (key *rsa.PrivateKey, err error) {
	// read key file
	priv, err := readFile(credentialsFolderPath + "/key.pem")
	if err != nil {
		log.Warn("Was not able to read the key file. ", err)
		return key, err
	}

	// parse key file
	key, err = jwt.ParseRSAPrivateKeyFromPEM(priv)
	if err != nil {
		log.Warn("Was not able to parse the key.", err)
		return key, err
	}

	return key, err
}

/**
* Read and encode(base64) certificate from file system
 */
func getEncodedCertificate(credentialsFolderPath string) (encodedCert []string, err error) {
	// read certificate file and set it in the token header
	cert, err := readFile(credentialsFolderPath + "/certificate.pem")
	if err != nil {
		log.Warn("Was not able to read the certificateChain file.", err)
		return encodedCert, err
	}
<<<<<<< HEAD
	certString := strings.ReplaceAll(string(cert), "-----END CERTIFICATE-----\n", "")
	certArray := strings.Split(certString, "-----BEGIN CERTIFICATE-----\n")
=======
  
	certString := strings.ReplaceAll(string(cert), "-----END CERTIFICATE-----", "")
	certArray := strings.Split(certString, "-----BEGIN CERTIFICATE-----")
>>>>>>> d45fe67c

	for i := range certArray {
		certArray[i] = strings.ReplaceAll(certArray[i], "-----BEGIN CERTIFICATE-----\n", "")
	}

	return certArray, err
}

func getCertificateChain(credentialsFolderPath string) (encodedCert []string, err error) {
	// read certificate file and set it in the token header
	cert_ca, err := readFile(credentialsFolderPath + "/certificate_ca.pem")
	if err != nil {
		log.Warn("Was not able to read the certificateChain file.", err)
		return encodedCert, err
	}

	cert_intemediate, err := readFile(credentialsFolderPath + "/certificate_inter.pem")
	if err != nil {
		log.Warn("Was not able to read the certificateChain file.", err)
		return encodedCert, err
	}

	cert_cli, err := readFile(credentialsFolderPath + "/certificate_cli.pem")
	if err != nil {
		log.Warn("Was not able to read the certificateChain file.", err)
		return encodedCert, err
	}

	return []string{string(cert_cli), string(cert_intemediate), string(cert_ca)}, err
}

func readFile(filename string) ([]byte, error) {
	return ioutil.ReadFile(filename)
}<|MERGE_RESOLUTION|>--- conflicted
+++ resolved
@@ -107,14 +107,9 @@
 		log.Warn("Was not able to read the certificateChain file.", err)
 		return encodedCert, err
 	}
-<<<<<<< HEAD
+
 	certString := strings.ReplaceAll(string(cert), "-----END CERTIFICATE-----\n", "")
 	certArray := strings.Split(certString, "-----BEGIN CERTIFICATE-----\n")
-=======
-  
-	certString := strings.ReplaceAll(string(cert), "-----END CERTIFICATE-----", "")
-	certArray := strings.Split(certString, "-----BEGIN CERTIFICATE-----")
->>>>>>> d45fe67c
 
 	for i := range certArray {
 		certArray[i] = strings.ReplaceAll(certArray[i], "-----BEGIN CERTIFICATE-----\n", "")
